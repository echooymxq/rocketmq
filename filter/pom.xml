<?xml version="1.0" encoding="UTF-8"?>
<!--
  ~ Licensed to the Apache Software Foundation (ASF) under one or more
  ~ contributor license agreements.  See the NOTICE file distributed with
  ~ this work for additional information regarding copyright ownership.
  ~ The ASF licenses this file to You under the Apache License, Version 2.0
  ~ (the "License"); you may not use this file except in compliance with
  ~ the License.  You may obtain a copy of the License at
  ~
  ~     http://www.apache.org/licenses/LICENSE-2.0
  ~
  ~ Unless required by applicable law or agreed to in writing, software
  ~ distributed under the License is distributed on an "AS IS" BASIS,
  ~ WITHOUT WARRANTIES OR CONDITIONS OF ANY KIND, either express or implied.
  ~ See the License for the specific language governing permissions and
  ~ limitations under the License.
  -->

<project xmlns="http://maven.apache.org/POM/4.0.0" xmlns:xsi="http://www.w3.org/2001/XMLSchema-instance" xsi:schemaLocation="http://maven.apache.org/POM/4.0.0 http://maven.apache.org/xsd/maven-4.0.0.xsd">
    <parent>
        <artifactId>rocketmq-all</artifactId>
        <groupId>org.apache.rocketmq</groupId>
<<<<<<< HEAD
        <version>4.9.5-SNAPSHOT</version>
=======
        <version>5.0.0-BETA-SNAPSHOT</version>
>>>>>>> ef37465e
    </parent>

    <modelVersion>4.0.0</modelVersion>
    <packaging>jar</packaging>
    <artifactId>rocketmq-filter</artifactId>
    <name>rocketmq-filter ${project.version}</name>

    <dependencies>
        <dependency>
            <groupId>${project.groupId}</groupId>
            <artifactId>rocketmq-common</artifactId>
        </dependency>
        <dependency>
            <groupId>${project.groupId}</groupId>
            <artifactId>rocketmq-srvutil</artifactId>
        </dependency>
        <dependency>
            <groupId>com.google.guava</groupId>
            <artifactId>guava</artifactId>
        </dependency>
    </dependencies>
</project><|MERGE_RESOLUTION|>--- conflicted
+++ resolved
@@ -20,11 +20,7 @@
     <parent>
         <artifactId>rocketmq-all</artifactId>
         <groupId>org.apache.rocketmq</groupId>
-<<<<<<< HEAD
-        <version>4.9.5-SNAPSHOT</version>
-=======
         <version>5.0.0-BETA-SNAPSHOT</version>
->>>>>>> ef37465e
     </parent>
 
     <modelVersion>4.0.0</modelVersion>
