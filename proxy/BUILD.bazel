#
# Licensed to the Apache Software Foundation (ASF) under one or more
# contributor license agreements.  See the NOTICE file distributed with
# this work for additional information regarding copyright ownership.
# The ASF licenses this file to You under the Apache License, Version 2.0
# (the "License"); you may not use this file except in compliance with
# the License.  You may obtain a copy of the License at
#
#     http://www.apache.org/licenses/LICENSE-2.0
#
# Unless required by applicable law or agreed to in writing, software
# distributed under the License is distributed on an "AS IS" BASIS,
# WITHOUT WARRANTIES OR CONDITIONS OF ANY KIND, either express or implied.
# See the License for the specific language governing permissions and
# limitations under the License.
#
load("//bazel:GenTestRules.bzl", "GenTestRules")

java_library(
    name = "proxy",
    srcs = glob(["src/main/java/**/*.java"]),
    visibility = ["//visibility:public"],
    deps = [
<<<<<<< HEAD
        "//remoting",
        "//logging",   
        "//common",
        "//client",
        "//broker",
        "//srvutil",
=======
>>>>>>> 7e6bee2c
        "//acl",
        "//broker",
        "//client",
        "//common",
        "//logging",
        "//remoting",
        "//srvutil",
        "@maven//:ch_qos_logback_logback_classic",
        "@maven//:ch_qos_logback_logback_core",
        "@maven//:com_alibaba_fastjson",
        "@maven//:com_github_ben_manes_caffeine_caffeine",
        "@maven//:com_github_luben_zstd_jni",
        "@maven//:com_google_code_findbugs_jsr305",
        "@maven//:com_google_guava_guava",
        "@maven//:com_google_protobuf_protobuf_java",
        "@maven//:com_google_protobuf_protobuf_java_util",
        "@maven//:commons_cli_commons_cli",
        "@maven//:commons_codec_commons_codec",
        "@maven//:commons_collections_commons_collections",
        "@maven//:commons_validator_commons_validator",
        "@maven//:io_grpc_grpc_api",
        "@maven//:io_grpc_grpc_context",
        "@maven//:io_grpc_grpc_netty_shaded",
        "@maven//:io_grpc_grpc_services",
        "@maven//:io_grpc_grpc_stub",
        "@maven//:io_netty_netty_all",
        "@maven//:org_apache_commons_commons_lang3",
        "@maven//:org_apache_rocketmq_rocketmq_proto",
        "@maven//:org_checkerframework_checker_qual",
<<<<<<< HEAD
        "@maven//:commons_cli_commons_cli",
=======
        "@maven//:org_lz4_lz4_java",
        "@maven//:org_slf4j_slf4j_api",
>>>>>>> 7e6bee2c
    ],
)

java_library(
    name = "tests",
    srcs = glob(["src/test/java/**/*.java"]),
    resources = [
        "src/test/resources/mockito-extensions/org.mockito.plugins.MockMaker",
        "src/test/resources/rmq-proxy-home/conf/broker.conf",
        "src/test/resources/rmq-proxy-home/conf/logback_proxy.xml",
        "src/test/resources/rmq-proxy-home/conf/rmq-proxy.json",
    ],
    visibility = ["//visibility:public"],
    deps = [
        ":proxy",
        "//:test_deps",
        "//broker",
        "//client",
        "//common",
        "//remoting",
        "@maven//:ch_qos_logback_logback_core",
        "@maven//:com_alibaba_fastjson",
        "@maven//:com_google_guava_guava",
        "@maven//:com_google_protobuf_protobuf_java",
        "@maven//:com_google_protobuf_protobuf_java_util",
        "@maven//:io_grpc_grpc_api",
        "@maven//:io_grpc_grpc_context",
        "@maven//:io_grpc_grpc_netty_shaded",
        "@maven//:io_grpc_grpc_stub",
        "@maven//:io_netty_netty_all",
        "@maven//:org_apache_commons_commons_lang3",
        "@maven//:org_apache_rocketmq_rocketmq_proto",
        "@maven//:org_slf4j_slf4j_api",
        "@maven//:org_springframework_spring_core",
    ],
)

GenTestRules(
    name = "GeneratedTestRules",
    exclude_tests = [
        "src/test/java/org/apache/rocketmq/proxy/config/InitConfigAndLoggerTest",
    ],
    test_files = glob(["src/test/java/**/*Test.java"]),
    deps = [
        ":tests",
    ],
)<|MERGE_RESOLUTION|>--- conflicted
+++ resolved
@@ -21,15 +21,6 @@
     srcs = glob(["src/main/java/**/*.java"]),
     visibility = ["//visibility:public"],
     deps = [
-<<<<<<< HEAD
-        "//remoting",
-        "//logging",   
-        "//common",
-        "//client",
-        "//broker",
-        "//srvutil",
-=======
->>>>>>> 7e6bee2c
         "//acl",
         "//broker",
         "//client",
@@ -59,12 +50,8 @@
         "@maven//:org_apache_commons_commons_lang3",
         "@maven//:org_apache_rocketmq_rocketmq_proto",
         "@maven//:org_checkerframework_checker_qual",
-<<<<<<< HEAD
-        "@maven//:commons_cli_commons_cli",
-=======
         "@maven//:org_lz4_lz4_java",
         "@maven//:org_slf4j_slf4j_api",
->>>>>>> 7e6bee2c
     ],
 )
 
