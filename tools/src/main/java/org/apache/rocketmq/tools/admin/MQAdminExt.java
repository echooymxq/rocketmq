/*
 * Licensed to the Apache Software Foundation (ASF) under one or more
 * contributor license agreements.  See the NOTICE file distributed with
 * this work for additional information regarding copyright ownership.
 * The ASF licenses this file to You under the Apache License, Version 2.0
 * (the "License"); you may not use this file except in compliance with
 * the License.  You may obtain a copy of the License at
 *
 *     http://www.apache.org/licenses/LICENSE-2.0
 *
 * Unless required by applicable law or agreed to in writing, software
 * distributed under the License is distributed on an "AS IS" BASIS,
 * WITHOUT WARRANTIES OR CONDITIONS OF ANY KIND, either express or implied.
 * See the License for the specific language governing permissions and
 * limitations under the License.
 */
package org.apache.rocketmq.tools.admin;

import java.io.UnsupportedEncodingException;
import java.util.List;
import java.util.Map;
import java.util.Properties;
import java.util.Set;
import org.apache.rocketmq.client.MQAdmin;
import org.apache.rocketmq.client.exception.MQBrokerException;
import org.apache.rocketmq.client.exception.MQClientException;
import org.apache.rocketmq.common.AclConfig;
import org.apache.rocketmq.common.PlainAccessConfig;
import org.apache.rocketmq.common.TopicConfig;
import org.apache.rocketmq.common.admin.ConsumeStats;
import org.apache.rocketmq.common.admin.RollbackStats;
import org.apache.rocketmq.common.admin.TopicStatsTable;
import org.apache.rocketmq.common.message.MessageExt;
import org.apache.rocketmq.common.message.MessageQueue;
import org.apache.rocketmq.common.message.MessageRequestMode;
import org.apache.rocketmq.common.protocol.body.BrokerStatsData;
import org.apache.rocketmq.common.protocol.body.ClusterAclVersionInfo;
import org.apache.rocketmq.common.protocol.body.ClusterInfo;
import org.apache.rocketmq.common.protocol.body.ConsumeMessageDirectlyResult;
import org.apache.rocketmq.common.protocol.body.ConsumeStatsList;
import org.apache.rocketmq.common.protocol.body.ConsumerConnection;
import org.apache.rocketmq.common.protocol.body.ConsumerRunningInfo;
import org.apache.rocketmq.common.protocol.body.GroupList;
import org.apache.rocketmq.common.protocol.body.KVTable;
import org.apache.rocketmq.common.protocol.body.MigrateLogicalQueueBody;
import org.apache.rocketmq.common.protocol.body.ProducerConnection;
import org.apache.rocketmq.common.protocol.body.QueryConsumeQueueResponseBody;
import org.apache.rocketmq.common.protocol.body.QueueTimeSpan;
import org.apache.rocketmq.common.protocol.body.SubscriptionGroupWrapper;
import org.apache.rocketmq.common.protocol.body.TopicConfigSerializeWrapper;
import org.apache.rocketmq.common.protocol.body.TopicList;
import org.apache.rocketmq.common.protocol.route.TopicRouteData;
import org.apache.rocketmq.common.protocol.route.LogicalQueueRouteData;
import org.apache.rocketmq.common.protocol.route.LogicalQueuesInfo;
import org.apache.rocketmq.common.protocol.route.MessageQueueRouteState;
import org.apache.rocketmq.common.subscription.SubscriptionGroupConfig;
import org.apache.rocketmq.remoting.exception.RemotingCommandException;
import org.apache.rocketmq.remoting.exception.RemotingConnectException;
import org.apache.rocketmq.remoting.exception.RemotingException;
import org.apache.rocketmq.remoting.exception.RemotingSendRequestException;
import org.apache.rocketmq.remoting.exception.RemotingTimeoutException;
import org.apache.rocketmq.tools.admin.api.MessageTrack;

public interface MQAdminExt extends MQAdmin {
    void start() throws MQClientException;

    void shutdown();

    void updateBrokerConfig(final String brokerAddr, final Properties properties) throws RemotingConnectException,
        RemotingSendRequestException, RemotingTimeoutException, UnsupportedEncodingException, InterruptedException, MQBrokerException;

    Properties getBrokerConfig(final String brokerAddr) throws RemotingConnectException,
        RemotingSendRequestException, RemotingTimeoutException, UnsupportedEncodingException, InterruptedException, MQBrokerException;

    void createAndUpdateTopicConfig(final String addr,
        final TopicConfig config) throws RemotingException, MQBrokerException,
        InterruptedException, MQClientException;

    void createAndUpdatePlainAccessConfig(final String addr,
        final PlainAccessConfig plainAccessConfig) throws RemotingException, MQBrokerException,
        InterruptedException, MQClientException;

    void deletePlainAccessConfig(final String addr, final String accessKey) throws RemotingException, MQBrokerException,
        InterruptedException, MQClientException;

    void updateGlobalWhiteAddrConfig(final String addr,
        final String globalWhiteAddrs) throws RemotingException, MQBrokerException,
        InterruptedException, MQClientException;

    ClusterAclVersionInfo examineBrokerClusterAclVersionInfo(
        final String addr) throws RemotingException, MQBrokerException,
        InterruptedException, MQClientException;

    AclConfig examineBrokerClusterAclConfig(final String addr) throws RemotingException, MQBrokerException,
        InterruptedException, MQClientException;

    void createAndUpdateSubscriptionGroupConfig(final String addr,
        final SubscriptionGroupConfig config) throws RemotingException,
        MQBrokerException, InterruptedException, MQClientException;

    SubscriptionGroupConfig examineSubscriptionGroupConfig(final String addr, final String group) throws InterruptedException, RemotingException, MQClientException, MQBrokerException;

<<<<<<< HEAD
    TopicConfig examineTopicConfig(final String addr,
        final String topic) throws InterruptedException, MQBrokerException, RemotingTimeoutException, RemotingSendRequestException, RemotingConnectException;
=======
    TopicConfig examineTopicConfig(final String addr, final String topic) throws RemotingException, InterruptedException, MQBrokerException;
>>>>>>> 16574759

    TopicStatsTable examineTopicStats(
        final String topic) throws RemotingException, MQClientException, InterruptedException,
        MQBrokerException;

    TopicList fetchAllTopicList() throws RemotingException, MQClientException, InterruptedException;

    TopicList fetchTopicsByCLuster(
        String clusterName) throws RemotingException, MQClientException, InterruptedException;

    KVTable fetchBrokerRuntimeStats(
        final String brokerAddr) throws RemotingConnectException, RemotingSendRequestException,
        RemotingTimeoutException, InterruptedException, MQBrokerException;

    ConsumeStats examineConsumeStats(
        final String consumerGroup) throws RemotingException, MQClientException, InterruptedException,
        MQBrokerException;

    ConsumeStats examineConsumeStats(final String consumerGroup,
        final String topic) throws RemotingException, MQClientException,
        InterruptedException, MQBrokerException;

    ClusterInfo examineBrokerClusterInfo() throws InterruptedException, MQBrokerException, RemotingTimeoutException,
        RemotingSendRequestException, RemotingConnectException;

    TopicRouteData examineTopicRouteInfo(
        final String topic) throws RemotingException, MQClientException, InterruptedException;

    ConsumerConnection examineConsumerConnectionInfo(final String consumerGroup) throws RemotingConnectException,
        RemotingSendRequestException, RemotingTimeoutException, InterruptedException, MQBrokerException, RemotingException,
        MQClientException;

    ProducerConnection examineProducerConnectionInfo(final String producerGroup,
        final String topic) throws RemotingException,
        MQClientException, InterruptedException, MQBrokerException;

    List<String> getNameServerAddressList();

    int wipeWritePermOfBroker(final String namesrvAddr, String brokerName) throws RemotingCommandException,
        RemotingConnectException, RemotingSendRequestException, RemotingTimeoutException, InterruptedException, MQClientException;

    int addWritePermOfBroker(final String namesrvAddr, String brokerName) throws RemotingCommandException,
            RemotingConnectException, RemotingSendRequestException, RemotingTimeoutException, InterruptedException, MQClientException;

    void putKVConfig(final String namespace, final String key, final String value);

    String getKVConfig(final String namespace,
        final String key) throws RemotingException, MQClientException, InterruptedException;

    KVTable getKVListByNamespace(
        final String namespace) throws RemotingException, MQClientException, InterruptedException;

    void deleteTopicInBroker(final Set<String> addrs, final String topic) throws RemotingException, MQBrokerException,
        InterruptedException, MQClientException;

    void deleteTopicInNameServer(final Set<String> addrs,
        final String topic) throws RemotingException, MQBrokerException,
        InterruptedException, MQClientException;

    void deleteSubscriptionGroup(final String addr, String groupName) throws RemotingException, MQBrokerException,
        InterruptedException, MQClientException;

    void deleteSubscriptionGroup(final String addr, String groupName, boolean removeOffset) throws RemotingException, MQBrokerException,
        InterruptedException, MQClientException;

    void createAndUpdateKvConfig(String namespace, String key,
        String value) throws RemotingException, MQBrokerException,
        InterruptedException, MQClientException;

    void deleteKvConfig(String namespace, String key) throws RemotingException, MQBrokerException, InterruptedException,
        MQClientException;

    List<RollbackStats> resetOffsetByTimestampOld(String consumerGroup, String topic, long timestamp, boolean force)
        throws RemotingException, MQBrokerException, InterruptedException, MQClientException;

    Map<MessageQueue, Long> resetOffsetByTimestamp(String topic, String group, long timestamp, boolean isForce)
        throws RemotingException, MQBrokerException, InterruptedException, MQClientException;

    void resetOffsetNew(String consumerGroup, String topic, long timestamp) throws RemotingException, MQBrokerException,
        InterruptedException, MQClientException;

    Map<String, Map<MessageQueue, Long>> getConsumeStatus(String topic, String group,
        String clientAddr) throws RemotingException,
        MQBrokerException, InterruptedException, MQClientException;

    void createOrUpdateOrderConf(String key, String value,
        boolean isCluster) throws RemotingException, MQBrokerException,
        InterruptedException, MQClientException;

    GroupList queryTopicConsumeByWho(final String topic) throws RemotingConnectException, RemotingSendRequestException,
        RemotingTimeoutException, InterruptedException, MQBrokerException, RemotingException, MQClientException;

    List<QueueTimeSpan> queryConsumeTimeSpan(final String topic,
        final String group) throws InterruptedException, MQBrokerException,
        RemotingException, MQClientException;

    boolean cleanExpiredConsumerQueue(String cluster) throws RemotingConnectException, RemotingSendRequestException,
        RemotingTimeoutException, MQClientException, InterruptedException;

    boolean cleanExpiredConsumerQueueByAddr(String addr) throws RemotingConnectException, RemotingSendRequestException,
        RemotingTimeoutException, MQClientException, InterruptedException;

    boolean cleanUnusedTopic(String cluster) throws RemotingConnectException, RemotingSendRequestException,
        RemotingTimeoutException, MQClientException, InterruptedException;

    boolean cleanUnusedTopicByAddr(String addr) throws RemotingConnectException, RemotingSendRequestException,
        RemotingTimeoutException, MQClientException, InterruptedException;

    ConsumerRunningInfo getConsumerRunningInfo(final String consumerGroup, final String clientId, final boolean jstack)
        throws RemotingException, MQClientException, InterruptedException;

    ConsumeMessageDirectlyResult consumeMessageDirectly(String consumerGroup,
        String clientId,
        String msgId) throws RemotingException, MQClientException, InterruptedException, MQBrokerException;

    ConsumeMessageDirectlyResult consumeMessageDirectly(String consumerGroup,
        String clientId,
        String topic,
        String msgId) throws RemotingException, MQClientException, InterruptedException, MQBrokerException;

    List<MessageTrack> messageTrackDetail(
        MessageExt msg) throws RemotingException, MQClientException, InterruptedException,
        MQBrokerException;

    void cloneGroupOffset(String srcGroup, String destGroup, String topic, boolean isOffline) throws RemotingException,
        MQClientException, InterruptedException, MQBrokerException;

    BrokerStatsData viewBrokerStatsData(final String brokerAddr, final String statsName, final String statsKey)
        throws RemotingConnectException, RemotingSendRequestException, RemotingTimeoutException, MQClientException,
        InterruptedException;

    Set<String> getClusterList(final String topic) throws RemotingConnectException, RemotingSendRequestException,
        RemotingTimeoutException, MQClientException, InterruptedException;

    ConsumeStatsList fetchConsumeStatsInBroker(final String brokerAddr, boolean isOrder,
        long timeoutMillis) throws RemotingConnectException, RemotingSendRequestException,
        RemotingTimeoutException, MQClientException, InterruptedException;

    Set<String> getTopicClusterList(
        final String topic) throws InterruptedException, MQBrokerException, MQClientException, RemotingException;

    SubscriptionGroupWrapper getAllSubscriptionGroup(final String brokerAddr,
        long timeoutMillis) throws InterruptedException, RemotingTimeoutException, RemotingSendRequestException,
        RemotingConnectException, MQBrokerException;

    SubscriptionGroupWrapper getUserSubscriptionGroup(final String brokerAddr,
        long timeoutMillis) throws InterruptedException, RemotingTimeoutException, RemotingSendRequestException,
        RemotingConnectException, MQBrokerException;

    TopicConfigSerializeWrapper getAllTopicConfig(final String brokerAddr,
        long timeoutMillis) throws InterruptedException, RemotingTimeoutException, RemotingSendRequestException,
        RemotingConnectException, MQBrokerException;

    TopicConfigSerializeWrapper getUserTopicConfig(final String brokerAddr, final boolean specialTopic,
        long timeoutMillis) throws InterruptedException, RemotingException,
        MQBrokerException, MQClientException;

    void updateConsumeOffset(String brokerAddr, String consumeGroup, MessageQueue mq,
        long offset) throws RemotingException, InterruptedException, MQBrokerException;

    /**
     * Update name server config.
     * <br>
     * Command Code : RequestCode.UPDATE_NAMESRV_CONFIG
     *
     * <br> If param(nameServers) is null or empty, will use name servers from ns!
     */
    void updateNameServerConfig(final Properties properties,
        final List<String> nameServers) throws InterruptedException, RemotingConnectException,
        UnsupportedEncodingException, RemotingSendRequestException, RemotingTimeoutException,
        MQClientException, MQBrokerException;

    /**
     * Get name server config.
     * <br>
     * Command Code : RequestCode.GET_NAMESRV_CONFIG
     * <br> If param(nameServers) is null or empty, will use name servers from ns!
     *
     * @return The fetched name server config
     */
    Map<String, Properties> getNameServerConfig(final List<String> nameServers) throws InterruptedException,
        RemotingTimeoutException, RemotingSendRequestException, RemotingConnectException,
        MQClientException, UnsupportedEncodingException;

    /**
     * query consume queue data
     *
     * @param brokerAddr    broker ip address
     * @param topic         topic
     * @param queueId       id of queue
     * @param index         start offset
     * @param count         how many
     * @param consumerGroup group
     */
    QueryConsumeQueueResponseBody queryConsumeQueue(final String brokerAddr,
        final String topic, final int queueId,
        final long index, final int count, final String consumerGroup)
        throws InterruptedException, RemotingTimeoutException, RemotingSendRequestException, RemotingConnectException, MQClientException;

    boolean resumeCheckHalfMessage(String msgId)
        throws RemotingException, MQClientException, InterruptedException, MQBrokerException;

    boolean resumeCheckHalfMessage(final String topic,
        final String msgId) throws RemotingException, MQClientException, InterruptedException, MQBrokerException;

    void setMessageRequestMode(final String brokerAddr, final String topic, final String consumerGroup, final
        MessageRequestMode mode, final int popWorkGroupSize, final long timeoutMillis)
        throws InterruptedException, RemotingTimeoutException, RemotingSendRequestException,
        RemotingConnectException, MQClientException;

    void updateTopicLogicalQueueMapping(String brokerAddr, String topic, int queueId, int logicalQueueIndex) throws InterruptedException, RemotingTimeoutException, RemotingSendRequestException, RemotingConnectException, MQBrokerException;

    LogicalQueuesInfo queryTopicLogicalQueueMapping(String brokerAddr, String topic) throws InterruptedException, MQBrokerException, RemotingTimeoutException, RemotingSendRequestException, RemotingConnectException;

    void deleteTopicLogicalQueueMapping(String brokerAddr, String topic) throws InterruptedException, RemotingConnectException, RemotingTimeoutException, RemotingSendRequestException, MQBrokerException;

    LogicalQueueRouteData sealTopicLogicalQueue(String brokerAddr, LogicalQueueRouteData queueRouteData) throws InterruptedException, MQBrokerException, RemotingTimeoutException, RemotingSendRequestException, RemotingConnectException;

    LogicalQueueRouteData reuseTopicLogicalQueue(String brokerAddr, String topic, int queueId, int logicalQueueIdx,
        MessageQueueRouteState messageQueueRouteState) throws InterruptedException, MQBrokerException, RemotingTimeoutException, RemotingSendRequestException, RemotingConnectException;

    LogicalQueueRouteData createMessageQueueForLogicalQueue(String brokerAddr, String topic, int logicalQueueIdx,
        MessageQueueRouteState messageQueueStatus) throws InterruptedException, MQBrokerException, RemotingTimeoutException, RemotingSendRequestException, RemotingConnectException;

    MigrateLogicalQueueBody migrateTopicLogicalQueuePrepare(LogicalQueueRouteData fromQueueRouteData, LogicalQueueRouteData toQueueRouteData) throws InterruptedException, MQBrokerException, RemotingTimeoutException, RemotingSendRequestException, RemotingConnectException;

    MigrateLogicalQueueBody migrateTopicLogicalQueueCommit(
        LogicalQueueRouteData fromQueueRouteData,
        LogicalQueueRouteData toQueueRouteData) throws InterruptedException, MQBrokerException, RemotingTimeoutException, RemotingSendRequestException, RemotingConnectException;

    void migrateTopicLogicalQueueNotify(String brokerAddr,
        LogicalQueueRouteData fromQueueRouteData,
        LogicalQueueRouteData toQueueRouteData) throws InterruptedException, RemotingConnectException, RemotingTimeoutException, RemotingSendRequestException, MQBrokerException;
}<|MERGE_RESOLUTION|>--- conflicted
+++ resolved
@@ -100,12 +100,8 @@
 
     SubscriptionGroupConfig examineSubscriptionGroupConfig(final String addr, final String group) throws InterruptedException, RemotingException, MQClientException, MQBrokerException;
 
-<<<<<<< HEAD
     TopicConfig examineTopicConfig(final String addr,
         final String topic) throws InterruptedException, MQBrokerException, RemotingTimeoutException, RemotingSendRequestException, RemotingConnectException;
-=======
-    TopicConfig examineTopicConfig(final String addr, final String topic) throws RemotingException, InterruptedException, MQBrokerException;
->>>>>>> 16574759
 
     TopicStatsTable examineTopicStats(
         final String topic) throws RemotingException, MQClientException, InterruptedException,
